<<<<<<< HEAD
# Photo AI 📸🤖

Advanced photo processing and analysis toolkit with both **desktop GUI** and **command-line interfaces**. Powered by machine learning to automatically organize, enhance, and process your photos with intelligent algorithms.

## Features

### 🔍 **Smart Photo Analysis**
- **Sharpness Detection**: Automatically identify blurry vs sharp photos using multiple algorithms
- **Duplicate Detection**: Find exact duplicates and similar photos using perceptual hashing and deep learning
- **Face Analysis**: Detect faces and validate photo quality for official documents
- **Quality Assessment**: Comprehensive photo quality scoring and analysis

### 📋 **Automated Organization**
- **Intelligent Sorting**: Automatically sort photos into good/bad quality folders
- **Best Photo Selection**: Select the best photos from similar groups
- **Time-based Clustering**: Group photos taken within time windows
- **Batch Processing**: Process thousands of photos efficiently

### 🎯 **Specialized Processing**
- **Visa Photo Creator**: Generate compliant visa/passport photos with precise dimensions
- **Background Removal**: Smart background removal and replacement
- **Face Detection**: Advanced face detection with quality validation
- **Custom Cropping**: Intelligent cropping based on face position and photo requirements

## Quick Start

### Installation

```bash
# Clone the repository
git clone <repository-url>
cd photo-ai

# Install the package (includes GUI support)
pip install -e .

# Alternative installation methods
pip install -r requirements.txt          # Core dependencies only
pip install -r requirements.txt           # All dependencies
```

### 🖥️ **Desktop Application (Recommended)**

Launch the user-friendly GUI application:

```bash
# Launch desktop GUI
photo-ai-gui

# Or run directly without installation
python photo_ai_gui.py
```

**GUI Features:**
- 📁 **Photo Selection**: Browse folders or select individual files with drag & drop
- 🖼️ **Built-in Viewer**: Photo viewer with thumbnails and navigation
- ⚡ **Real-time Progress**: Visual progress tracking with status updates
- 🎯 **One-click Processing**: Complete photo analysis and organization
- 📄 **Visa Photo Creator**: Specialized dialog with live preview and validation
- ⚙️ **Settings Panel**: Advanced configuration with tabbed interface
- 📊 **Results Dashboard**: Detailed analytics and processing history

### 💻 **Command Line Interface**

For automation and scripting:

```bash
# Process all photos in a directory
photo-ai process photos/

# Create a visa photo
photo-ai visa input.jpg visa_output.jpg

# Analyze photo quality without processing
photo-ai analyze photos/ --format text

# Show processing statistics
photo-ai stats
```

## Command Reference

### Photo Processing
```bash
# Full pipeline processing
photo-ai process [directory] [--good-dir DIR] [--bad-dir DIR]

# Quality analysis only
photo-ai analyze <directory> [--format json|text]

# Processing statistics
photo-ai stats
```

### Visa Photos
```bash
# Create compliant visa photo (33×48mm, 300 DPI)
photo-ai visa <input> [output] [--debug]
```

### Configuration
```bash
# Environment variables
export PHOTO_AI_INPUT_DIR="/path/to/input"
export PHOTO_AI_GOOD_DIR="/path/to/good"
export PHOTO_AI_BAD_DIR="/path/to/bad"
export PHOTO_AI_OUTPUT_DIR="/path/to/output"

# Command line options
photo-ai --input-dir photos/ --good-dir sharp --bad-dir blurry
```

## Python API

### Basic Usage
```python
from photo_ai import PhotoProcessor
from photo_ai.core.config import Config

# Create processor with default config
processor = PhotoProcessor()

# Process photos
result = processor.process_photos_pipeline("photos/")
print(f"Processed {result['total_images']} images")

# Create visa photo
visa_result = processor.process_visa_photo("input.jpg", "visa.jpg")
if visa_result['success']:
    print(f"Visa photo created: {visa_result['output_path']}")
```

### Advanced Configuration
```python
from photo_ai.core.config import Config

# Custom configuration
config = Config()
config.processing.sharpness_threshold = 0.8
config.processing.cluster_eps = 0.3
config.visa.photo_width_mm = 35  # Custom size

processor = PhotoProcessor(config)
```

### Individual Processors
```python
from photo_ai.processors.quality.sharpness import SharpnessAnalyzer
from photo_ai.processors.face.detector import FaceDetector

config = Config()

# Analyze sharpness
sharpness = SharpnessAnalyzer(config)
result = sharpness.analyze_comprehensive("photo.jpg")
print(f"Sharp: {result['overall_is_sharp']}")

# Detect faces
face_detector = FaceDetector(config)
faces = face_detector.detect_faces("portrait.jpg")
print(f"Found {faces['face_count']} faces")
```

## Technical Details

### Algorithms Used
- **Sharpness Detection**: Laplacian variance, gradient analysis, and ResNet-based ML models
- **Feature Extraction**: Vision Transformer (ViT) for deep image features
- **Clustering**: DBSCAN for grouping similar photos
- **Face Detection**: face_recognition library with dlib backend
- **Background Removal**: GrabCut algorithm with intelligent masking

### Requirements
- **Python**: 3.8+
- **Memory**: 4GB+ RAM recommended for large batches
- **GPU**: Optional CUDA support for faster processing
- **Storage**: Processed photos are copied, not moved (preserve originals)
- **Display**: For GUI - any modern desktop environment (Windows/macOS/Linux)

### Supported Formats
- **Input**: JPG, JPEG, PNG, WebP, BMP, TIFF
- **Output**: JPG (high quality), PNG for transparency
- **Metadata**: EXIF data preserved where possible

## Project Structure

```
photo_ai/
├── core/                   # Core processing logic
│   ├── config.py          # Configuration management
│   └── photo_processor.py # Main orchestrator
├── processors/            # Specialized processors
│   ├── quality/          # Quality assessment
│   ├── face/             # Face detection & processing
│   └── background/       # Background manipulation
├── utils/                # Utility functions
├── cli/                  # Command line interface
└── gui/                  # Desktop GUI application
    ├── app.py            # Main application with theming
    ├── main_window.py    # Primary interface window
    ├── widgets/          # Reusable GUI components
    └── dialogs/          # Modal dialogs (visa, settings)
```

## Troubleshooting

### Common Issues

**"No face detected"**
- Ensure photo shows a clear frontal face
- Face should occupy 25-45% of image height
- Use good lighting and avoid shadows

**"Image too small"**
- Minimum resolution: 1600x1200 pixels
- Higher resolution recommended for visa photos
- Resize image before processing

**"Model loading failed"**
- Check internet connection for initial model download
- Models are cached locally after first use
- ~2GB storage needed for all models

**GUI Not Starting**
- Ensure PyQt6 is installed: `pip install PyQt6`
- Check display environment variables on Linux
- Try running: `python photo_ai_gui.py` for direct execution

**Processing Stuck/Slow**
- Check system resources (CPU/Memory usage)
- Try smaller batch sizes in GUI settings
- Verify internet connection for initial model downloads

### Debug Mode
```bash
# Command line debug
photo-ai visa input.jpg output.jpg --debug
photo-ai process photos/ --verbose

# GUI debug
# Enable debug mode in visa photo dialog
# Check the Log tab for detailed processing information
```

## Building & Distribution

### 🔨 **Build Requirements**

```bash
# Install build dependencies
pip install -e ".[build]"

# Or install PyInstaller directly
pip install pyinstaller
```

### 🚀 **Quick Build**

**PyInstaller Build:**
```bash
# Cross-platform build script
python scripts/build.py pyinstaller --clean

# Platform-specific scripts
# Windows: scripts/build.bat pyinstaller
# macOS/Linux: scripts/build.sh pyinstaller

# Or use Makefile
make build-pyinstaller
```

### 📦 **Distribution Packages**

**Windows:**
```bash
# Create standalone executable
make package-windows

# Output: dist/PhotoAI.exe
```

**macOS:**
```bash
# Create app bundle and DMG
make package-macos

# Output: dist/Photo AI.app, PhotoAI.dmg
```

**Linux:**
```bash
# Create AppImage/packages  
make package-linux

# Output: dist/PhotoAI (executable)
```

### ⚙️ **Build Options**

```bash
# Single file executable (slower startup, smaller distribution)
python scripts/build.py pyinstaller --onefile

# Debug build (with console output)
python scripts/build.py pyinstaller --debug
```

### 🛠️ **Makefile Commands**

```bash
# Development
make install-dev      # Install with dev dependencies
make clean           # Clean build artifacts

# Building
make build-pyinstaller    # Build executable

# Quality checks
make test           # Run tests
make lint           # Check code quality
make format         # Format code

# Running
make run-gui        # Launch desktop app
make run-cli        # Launch CLI version
```

### 📋 **Platform-Specific Notes**

**Windows:**
- Requires Visual Studio Build Tools for some dependencies
- Windows Defender may flag executables (whitelist needed)
- Consider code signing for distribution

**macOS:**  
- Requires Xcode Command Line Tools: `xcode-select --install`
- App notarization needed for distribution outside App Store
- DMG creation: `hdiutil create -srcfolder dist/ PhotoAI.dmg`

**Linux:**
- GTK development libraries: `sudo apt install libgtk-3-dev`
- Different package formats: AppImage, deb, rpm
- Consider Flatpak/Snap for universal distribution

## Contributing

1. Fork the repository
2. Create a feature branch: `git checkout -b feature-name`
3. Make changes and add tests
4. Run tests: `pytest tests/`
5. Submit a pull request

### Development Setup

**🚀 Quick Setup (Recommended):**
```bash
# Automated setup with virtual environment
python scripts/setup.py

# Platform-specific scripts
# Windows: scripts/setup.bat
# macOS/Linux: scripts/setup.sh

# Or using Makefile
make setup-full
```

**🔧 Manual Setup:**
```bash
# 1. Create virtual environment
python -m venv .venv
source .venv/bin/activate          # macOS/Linux
# .venv\Scripts\activate           # Windows

# 2. Install dependencies
pip install -e ".[dev]"
# or: pip install -r requirements.txt

# 3. Verify installation
python -c "import photo_ai; print('✅ Setup successful!')"
```

**🛠️ Development Commands:**
```bash
# Run tests
pytest

# Format code
black photo_ai/

# Type checking
mypy photo_ai/

# Test GUI (requires display)
python photo_ai_gui.py

# Build application
make build-pyinstaller
```

### GUI Development
- Built with **PyQt6** for cross-platform compatibility
- Modern dark theme with professional styling
- Threaded processing to maintain UI responsiveness
- Modular widget system for easy extension

## License

This project is licensed under the MIT License - see the LICENSE file for details.

## Acknowledgments

- **Transformers**: Hugging Face transformers library for ML models
- **OpenCV**: Computer vision algorithms  
- **face_recognition**: Face detection capabilities
- **scikit-learn**: Machine learning utilities
- **PyQt6**: Cross-platform GUI framework

---

**Photo AI** - Making photo management intelligent and effortless with both powerful CLI tools and an intuitive desktop interface! 🚀
=======
# photo-ai
This is AI app for photo processing. The features include 
1) Group the similar/duplicated photos;
2) Remove the blurry photos;
3) Get the best photo for each group;
4) Auto adjust the sharpness, contrast, or lightness of the photos;
>>>>>>> 1e898fe3
<|MERGE_RESOLUTION|>--- conflicted
+++ resolved
@@ -1,4 +1,3 @@
-<<<<<<< HEAD
 # Photo AI 📸🤖
 
 Advanced photo processing and analysis toolkit with both **desktop GUI** and **command-line interfaces**. Powered by machine learning to automatically organize, enhance, and process your photos with intelligent algorithms.
@@ -419,12 +418,4 @@
 
 ---
 
-**Photo AI** - Making photo management intelligent and effortless with both powerful CLI tools and an intuitive desktop interface! 🚀
-=======
-# photo-ai
-This is AI app for photo processing. The features include 
-1) Group the similar/duplicated photos;
-2) Remove the blurry photos;
-3) Get the best photo for each group;
-4) Auto adjust the sharpness, contrast, or lightness of the photos;
->>>>>>> 1e898fe3
+**Photo AI** - Making photo management intelligent and effortless with both powerful CLI tools and an intuitive desktop interface! 🚀